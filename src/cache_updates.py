import json
import logging
import re
from datetime import datetime
from pathlib import Path
from typing import Callable, Dict, Generator, Optional, Set, Tuple

import aqt.metadata
import bs4
from aqt.helper import Settings
from aqt.metadata import ArchiveId, MetadataFactory

fetch_http = aqt.metadata.MetadataFactory.fetch_http
logging.basicConfig()
LOGGER = logging.getLogger()
LOGGER.setLevel(logging.INFO)
DEV_REGEX = re.compile(r"^qt\d_dev")
PUBLIC_ROOT = Path(__file__).parent.parent / "public"
LAST_UPDATED_JSON_FILE = PUBLIC_ROOT / "last_updated.json"
INDENT_SIZE = 1


def banner_message(msg: str):
    msg = f"* {msg} *"
    stars = "*" * len(msg)
    return f"\n{stars}\n{msg}\n{stars}"


def iterate_hosts_targets() -> Generator[Tuple[str, str], None, None]:
    for host in ArchiveId.HOSTS:
        for target in ArchiveId.TARGETS_FOR_HOST[host]:
            yield host, target


def is_qt_or_tools(folder: str) -> bool:
    if DEV_REGEX.match(folder) is not None:
        return False
<<<<<<< HEAD
    if "backup" in folder:
=======
    if "backup" in folder or "preview" in folder:
>>>>>>> 835c1a14
        return False
    return folder.startswith("tools_") or folder.startswith("qt")


def iter_folders(
    html_doc: str, folder_predicate: Callable[[str], bool] = is_qt_or_tools
) -> Generator[Tuple[str, datetime, str], None, None]:
    def table_row_to_folder(tr: bs4.element.Tag) -> Optional[Tuple[str, datetime, str]]:
        try:
            folder: str = tr.find_all("td")[1].a.contents[0].rstrip("/")
            date_str = tr.find_all("td")[2].contents[0].rstrip()
            dt = datetime.strptime(date_str, "%d-%b-%Y %H:%M")
            size_str = tr.find_all("td")[3].contents[0].strip()
            return folder, dt, size_str
        except (AttributeError, IndexError, ValueError):
            return None

    soup: bs4.BeautifulSoup = bs4.BeautifulSoup(html_doc, "html.parser")
    for row in soup.body.table.find_all("tr"):
        content: Optional[Tuple[str, datetime]] = table_row_to_folder(row)
        if not content:
            continue
        if folder_predicate(content[0]):
            yield content


def insert_archive_sizes(
    content: Dict[str, Dict[str, str]], folder_path: str, meta: MetadataFactory
):
    def should_use_7z(filename_7z: str) -> bool:
        return filename_7z.endswith(".7z") and not filename_7z.endswith("meta.7z")

    for subfolder in content.keys():
        # Don't download archive sizes if there's only one size
        if "," not in content[subfolder]["DownloadableArchives"]:
            continue
        rest_of_url = f"{folder_path}/{subfolder}/"
        subfolder_html = meta.fetch_http(rest_of_url, is_check_hash=False)
        archive_sizes = {}
        version = content[subfolder]["Version"]
        for filename_7z, _, archive_size in iter_folders(subfolder_html, should_use_7z):
            archive_sizes[filename_7z.removeprefix(version)] = archive_size
        content[subfolder]["ArchiveSizes"] = archive_sizes


def is_recently_updated(date: datetime, date_of_last_update: datetime) -> bool:
    return date > date_of_last_update


def save_date_of_last_update(time_last_update: datetime):
    if not LAST_UPDATED_JSON_FILE.parent.is_dir():
        LAST_UPDATED_JSON_FILE.parent.mkdir(parents=True)
    LAST_UPDATED_JSON_FILE.write_text(
        json.dumps({"date_of_last_update": time_last_update.timestamp()})
    )


def get_date_of_last_update():
    timestamp = json.loads(LAST_UPDATED_JSON_FILE.read_text())["date_of_last_update"]
    return datetime.fromtimestamp(timestamp)


def update_xml_files():
    last_update: datetime = get_date_of_last_update()
    most_recent = last_update
    for host, target in iterate_hosts_targets():
        LOGGER.info(banner_message(f"Entering {host}/{target}"))
        cache_dir = PUBLIC_ROOT / host / target
        if not cache_dir.exists():
            cache_dir.mkdir(parents=True)
        tools: Set[str] = set()
        qts: Set[str] = set()
        # Download html file:
        archive_id = ArchiveId("qt", host, target)
        html_path = archive_id.to_url()
        meta = MetadataFactory(archive_id)
        html_doc = meta.fetch_http(html_path, is_check_hash=False)
        for folder, date, _ in iter_folders(html_doc):
            # Skip files that have not changed since the last update
            if date <= last_update:
                (tools if folder.startswith("tools") else qts).add(folder)
                continue
            LOGGER.info(f"Update for {html_path}{folder}")
            content = meta._fetch_module_metadata(folder)
            if not content:
                continue
            insert_archive_sizes(content, html_path + folder, meta)
            json_file = cache_dir / f"{folder}.json"
            json_file.write_text(json.dumps(content, indent=INDENT_SIZE))
            if date > most_recent:
                most_recent = date
            (tools if folder.startswith("tools") else qts).add(folder)

        # Record the new directory listing
        dir_file = cache_dir / "directory.json"
        dir_file.write_text(
            json.dumps({"tools": sorted(tools), "qt": sorted(qts)}, indent=INDENT_SIZE)
        )

        # Prune cache of files that no longer exist in the qt repo
        all_files = tools.union(qts)
        for json_file in cache_dir.glob("*.json"):
            filename = json_file.with_suffix("").name
            if filename != "directory" and filename not in all_files:
                LOGGER.info(f"Removing {json_file}")
                json_file.unlink()

    save_date_of_last_update(most_recent)


if __name__ == "__main__":
    Settings.load_settings()
    update_xml_files()<|MERGE_RESOLUTION|>--- conflicted
+++ resolved
@@ -35,11 +35,7 @@
 def is_qt_or_tools(folder: str) -> bool:
     if DEV_REGEX.match(folder) is not None:
         return False
-<<<<<<< HEAD
-    if "backup" in folder:
-=======
     if "backup" in folder or "preview" in folder:
->>>>>>> 835c1a14
         return False
     return folder.startswith("tools_") or folder.startswith("qt")
 
